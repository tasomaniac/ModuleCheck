--- conflicted
+++ resolved
@@ -20,7 +20,6 @@
 public data class ProjectSettingsSpec(
   public var kotlinVersion: String = DEFAULT_KOTLIN_VERSION,
   public var agpVersion: String = DEFAULT_AGP_VERSION,
-  public var useTypeSafeProjectAccessors: Boolean = DEFAULT_USE_TYPE_SAFE_PROJECT_ACCESSORS,
   public val includes: MutableList<String>
 ) {
 
@@ -36,14 +35,8 @@
 
   public fun writeIn(path: Path) {
     path.toFile().mkdirs()
-<<<<<<< HEAD
-    path.newFile("settings.gradle.kts").writeText(
-      pluginManagement() + featurePreviews() + includes()
-    )
-=======
     path.newFile("settings.gradle.kts")
       .writeText(pluginManagement() + typeSafe() + includes())
->>>>>>> 56b47a0f
   }
 
   private fun pluginManagement() =
@@ -67,21 +60,11 @@
        |
        |""".trimMargin()
 
-<<<<<<< HEAD
-  private fun featurePreviews(): String {
-    return buildString {
-      if (useTypeSafeProjectAccessors) {
-        appendLine("enableFeaturePreview(\"TYPESAFE_PROJECT_ACCESSORS\")\n")
-      }
-    }
-  }
-=======
   private fun typeSafe() = """
     |enableFeaturePreview("VERSION_CATALOGS")
     |enableFeaturePreview("TYPESAFE_PROJECT_ACCESSORS")
     |
   """.trimMargin()
->>>>>>> 56b47a0f
 
   private fun includes() = includes.joinToString(",\n", "include(\n", "\n)") { "  \":$it\"" }
 
@@ -98,7 +81,6 @@
 public class ProjectSettingsSpecBuilder(
   public var kotlinVersion: String = DEFAULT_KOTLIN_VERSION,
   public var agpVersion: String = DEFAULT_AGP_VERSION,
-  public var useTypeSafeProjectAccessors: Boolean = DEFAULT_USE_TYPE_SAFE_PROJECT_ACCESSORS,
   public val includes: MutableList<String> = mutableListOf(),
   init: ProjectSettingsSpecBuilder.() -> Unit = {}
 ) : Builder<ProjectSettingsSpec> {
@@ -114,7 +96,6 @@
   override fun build(): ProjectSettingsSpec = ProjectSettingsSpec(
     kotlinVersion = kotlinVersion,
     agpVersion = agpVersion,
-    useTypeSafeProjectAccessors = useTypeSafeProjectAccessors,
     includes = includes
   )
 }