--- conflicted
+++ resolved
@@ -16,6 +16,7 @@
 package modulecheck.parsing.java
 
 import kotlinx.coroutines.runBlocking
+import modulecheck.parsing.gradle.SourceSetName
 import modulecheck.parsing.source.JavaVersion
 import modulecheck.parsing.source.JavaVersion.VERSION_14
 import modulecheck.parsing.source.Reference
@@ -510,7 +511,6 @@
       }
   }
 
-<<<<<<< HEAD
   @Test
   fun `public static functions should count as declarations`() {
 
@@ -616,8 +616,18 @@
     )
   }
 
-=======
->>>>>>> 8265651b
+  fun simpleProject() = project(":lib") {
+    addSource(
+      "com/lib1/Lib1Class.kt",
+      """
+        package com.lib1
+
+        class Lib1Class
+      """,
+      SourceSetName.MAIN
+    )
+  }
+
   fun file(
     @Language("java")
     content: String,
@@ -631,7 +641,8 @@
       .also { it.writeText(content.trimIndent()) }
 
     return RealJavaFile(
-      file = file, javaVersion = javaVersion,
+      file = file,
+      javaVersion = javaVersion,
       nodeResolver = JavaParserNodeResolver(project, sourceSetName)
     )
   }
